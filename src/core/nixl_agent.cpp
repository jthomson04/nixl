/*
 * SPDX-FileCopyrightText: Copyright (c) 2025 NVIDIA CORPORATION & AFFILIATES. All rights reserved.
 * SPDX-License-Identifier: Apache-2.0
 *
 * Licensed under the Apache License, Version 2.0 (the "License");
 * you may not use this file except in compliance with the License.
 * You may obtain a copy of the License at
 *
 * http://www.apache.org/licenses/LICENSE-2.0
 *
 * Unless required by applicable law or agreed to in writing, software
 * distributed under the License is distributed on an "AS IS" BASIS,
 * WITHOUT WARRANTIES OR CONDITIONS OF ANY KIND, either express or implied.
 * See the License for the specific language governing permissions and
 * limitations under the License.
 */

#include <iostream>
#include "nixl.h"
#include "serdes/serdes.h"
#include "backend/backend_engine.h"
#include "transfer_request.h"
#include "agent_data.h"
#include "plugin_manager.h"
#include "common/nixl_log.h"

/*** nixlEnumStrings namespace implementation in API ***/
std::string nixlEnumStrings::memTypeStr(const nixl_mem_t &mem) {
    static std::array<std::string, FILE_SEG+1> nixl_mem_str = {
           "DRAM_SEG", "VRAM_SEG", "BLK_SEG", "OBJ_SEG", "FILE_SEG"};
    if (mem<DRAM_SEG || mem>FILE_SEG)
        return "BAD_SEG";
    return nixl_mem_str[mem];
}

std::string nixlEnumStrings::xferOpStr (const nixl_xfer_op_t &op) {
    static std::array<std::string, 2> nixl_op_str = {"READ", "WRITE"};
    if (op<NIXL_READ || op>NIXL_WRITE)
        return "BAD_OP";
    return nixl_op_str[op];

}

std::string nixlEnumStrings::statusStr (const nixl_status_t &status) {
    switch (status) {
        case NIXL_IN_PROG:               return "NIXL_IN_PROG";
        case NIXL_SUCCESS:               return "NIXL_SUCCESS";
        case NIXL_ERR_NOT_POSTED:        return "NIXL_ERR_NOT_POSTED";
        case NIXL_ERR_INVALID_PARAM:     return "NIXL_ERR_INVALID_PARAM";
        case NIXL_ERR_BACKEND:           return "NIXL_ERR_BACKEND";
        case NIXL_ERR_NOT_FOUND:         return "NIXL_ERR_NOT_FOUND";
        case NIXL_ERR_MISMATCH:          return "NIXL_ERR_MISMATCH";
        case NIXL_ERR_NOT_ALLOWED:       return "NIXL_ERR_NOT_ALLOWED";
        case NIXL_ERR_REPOST_ACTIVE:     return "NIXL_ERR_REPOST_ACTIVE";
        case NIXL_ERR_UNKNOWN:           return "NIXL_ERR_UNKNOWN";
        case NIXL_ERR_NOT_SUPPORTED:     return "NIXL_ERR_NOT_SUPPORTED";
        case NIXL_ERR_REMOTE_DISCONNECT: return "NIXL_ERR_REMOTE_DISCONNECT";
        default:                         return "BAD_STATUS";
    }
}

/*** nixlAgentData constructor/destructor, as part of nixlAgent's ***/
nixlAgentData::nixlAgentData(const std::string &name,
                             const nixlAgentConfig &cfg) :
                                   name(name), config(cfg), lock(cfg.syncMode)
{
#if HAVE_ETCD
    if (getenv("NIXL_ETCD_ENDPOINTS")) {
        useEtcd = true;
        NIXL_DEBUG << "NIXL ETCD is enabled";
    } else {
        useEtcd = false;
        NIXL_DEBUG << "NIXL ETCD is disabled";
    }
#endif // HAVE_ETCD
    if (name.empty())
        throw std::invalid_argument("Agent needs a name");

    memorySection = new nixlLocalSection();
}

nixlAgentData::~nixlAgentData() {
    delete memorySection;

    for (auto & elm: remoteSections)
        delete elm.second;

    for (auto & elm: backendEngines) {
        auto& plugin_manager = nixlPluginManager::getInstance();
        auto plugin_handle = plugin_manager.getPlugin(elm.second->getType());

        if (plugin_handle) {
            // If we have a plugin handle, use it to destroy the engine
            plugin_handle->destroyEngine(elm.second);
        }
    }

    for (auto & elm: backendHandles)
        delete elm.second;

}

/*** nixlAgent implementation ***/
nixlAgent::nixlAgent(const std::string &name, const nixlAgentConfig &cfg) :
    data(std::make_unique<nixlAgentData>(name, cfg))
{
    if(cfg.useListenThread) {
        int my_port = cfg.listenPort;
        if(my_port == 0) my_port = default_comm_port;
        data->listener = new nixlMDStreamListener(my_port);
        data->listener->setupListener();
    }

    if (data->useEtcd || cfg.useListenThread) {
        data->commThreadStop = false;
        data->commThread =
            std::thread(&nixlAgentData::commWorker, data.get(), this);
    }
}

nixlAgent::~nixlAgent() {
    if (data && (data->useEtcd || data->config.useListenThread)) {
        data->commThreadStop = true;
        if(data->commThread.joinable()) data->commThread.join();

        // Close remaining connections from comm thread
        for (auto &[remote, fd] : data->remoteSockets) {
            shutdown(fd, SHUT_RDWR);
            close(fd);
        }

        if(data->config.useListenThread) {
            if(data->listener) delete data->listener;
        }
    }
}

nixl_status_t
nixlAgent::getAvailPlugins (std::vector<nixl_backend_t> &plugins) {
    auto& plugin_manager = nixlPluginManager::getInstance();
    plugins = plugin_manager.getLoadedPluginNames();
    return NIXL_SUCCESS;
}

nixl_status_t
nixlAgent::getPluginParams (const nixl_backend_t &type,
                            nixl_mem_list_t &mems,
                            nixl_b_params_t &params) const {

    // TODO: unify to uppercase/lowercase and do ltrim/rtrim for type

    // First try to get options from a loaded plugin
    auto& plugin_manager = nixlPluginManager::getInstance();
    auto plugin_handle = plugin_manager.getPlugin(type);

    if (plugin_handle) {
      // If the plugin is already loaded, get options directly
        params = plugin_handle->getBackendOptions();
        mems   = plugin_handle->getBackendMems();
        return NIXL_SUCCESS;
    }

    // If plugin isn't loaded yet, try to load it temporarily
    plugin_handle = plugin_manager.loadPlugin(type);
    if (plugin_handle) {
        params = plugin_handle->getBackendOptions();
        mems   = plugin_handle->getBackendMems();

        NIXL_LOCK_GUARD(data->lock);

        // We don't keep the plugin loaded if we didn't have it before
        if (data->backendEngines.count(type) == 0) {
            plugin_manager.unloadPlugin(type);
        }
        return NIXL_SUCCESS;
    }

    return NIXL_ERR_NOT_FOUND;
}

nixl_status_t
nixlAgent::getBackendParams (const nixlBackendH* backend,
                             nixl_mem_list_t &mems,
                             nixl_b_params_t &params) const {
    if (!backend)
        return NIXL_ERR_INVALID_PARAM;

    NIXL_LOCK_GUARD(data->lock);
    mems   = backend->engine->getSupportedMems();
    params = backend->engine->getCustomParams();
    return NIXL_SUCCESS;
}

nixl_status_t
nixlAgent::createBackend(const nixl_backend_t &type,
                         const nixl_b_params_t &params,
                         nixlBackendH* &bknd_hndl) {

    nixlBackendEngine*    backend = nullptr;
    nixlBackendInitParams init_params;
    nixl_mem_list_t       mems;
    nixl_status_t         ret;
    std::string           str;
    backend_list_t*       backend_list;

    NIXL_LOCK_GUARD(data->lock);
    // Registering same type of backend is not supported, unlikely and prob error
    if (data->backendEngines.count(type)!=0)
        return NIXL_ERR_INVALID_PARAM;

    init_params.localAgent   = data->name;
    init_params.type         = type;
    init_params.customParams = const_cast<nixl_b_params_t*>(&params);
    init_params.enableProgTh = data->config.useProgThread;
    init_params.pthrDelay    = data->config.pthrDelay;
    init_params.syncMode     = data->config.syncMode;

    // First, try to load the backend as a plugin
    auto& plugin_manager = nixlPluginManager::getInstance();
    auto plugin_handle = plugin_manager.loadPlugin(type);

    if (plugin_handle) {
        // Plugin found, use it to create the backend
        backend = plugin_handle->createEngine(&init_params);
    } else {
        NIXL_ERROR << "Unsupported backend: " << type;
        return NIXL_ERR_NOT_FOUND;
    }

    if (backend) {
        if (backend->getInitErr()) {
            delete backend;
            return NIXL_ERR_BACKEND;
        }

        if (backend->supportsRemote()) {
            ret = backend->getConnInfo(str);
            if (ret != NIXL_SUCCESS) {
                delete backend;
                return ret;
            }
            data->connMD[type] = str;
        }

        if (backend->supportsLocal()) {
            ret = backend->connect(data->name);

            if (NIXL_SUCCESS != ret) {
                delete backend;
                return ret;
            }
        }

        bknd_hndl = new nixlBackendH(backend);
        if (!bknd_hndl) {
            delete backend;
            return NIXL_ERR_BACKEND;
        }

        data->backendEngines[type] = backend;
        data->backendHandles[type] = bknd_hndl;
        mems = backend->getSupportedMems();
        for (auto & elm : mems) {
            backend_list = &data->memToBackend[elm];
            // First time creating this backend handle, so unique
            // The order of creation sets the preference order
            backend_list->push_back(backend);
        }

        if (backend->supportsRemote())
            data->notifEngines.push_back(backend);

        // TODO: Check if backend supports ProgThread
        //       when threading is in agent

        NIXL_DEBUG << "Created backend: " << type;

        return NIXL_SUCCESS;
    }

    return NIXL_ERR_BACKEND;
}

nixl_status_t
nixlAgent::registerMem(const nixl_reg_dlist_t &descs,
                       const nixl_opt_args_t* extra_params) {

    backend_list_t* backend_list;
    nixl_status_t   ret;
    unsigned int    count = 0;

    NIXL_LOCK_GUARD(data->lock);
    if (!extra_params || extra_params->backends.size() == 0) {
        backend_list = &data->memToBackend[descs.getType()];
        if (backend_list->empty())
            return NIXL_ERR_NOT_FOUND;
    } else {
        backend_list = new backend_list_t();
        for (auto & elm : extra_params->backends)
            backend_list->push_back(elm->engine);
    }

    // Best effort, if at least one succeeds NIXL_SUCCESS is returned
    // Can become more sophisticated to have a soft error case
    for (size_t i=0; i<backend_list->size(); ++i) {
        nixlBackendEngine* backend = (*backend_list)[i];
        // meta_descs use to be passed to loadLocalData
        nixl_sec_dlist_t sec_descs(descs.getType(), false);
        ret = data->memorySection->addDescList(descs, backend, sec_descs);
        if (ret == NIXL_SUCCESS) {
            if (backend->supportsLocal()) {
                if (data->remoteSections.count(data->name) == 0)
                    data->remoteSections[data->name] =
                          new nixlRemoteSection(data->name);

                ret = data->remoteSections[data->name]->loadLocalData(
                                                        sec_descs, backend);
                if (ret == NIXL_SUCCESS)
                    count++;
                else
                    data->memorySection->remDescList(descs, backend);
            } else {
                count++;
            }
        } // a bad_ret can be saved in an else
    }

    if (extra_params && extra_params->backends.size() > 0)
        delete backend_list;

    if (count > 0)
        return NIXL_SUCCESS;
    else
        return NIXL_ERR_BACKEND;
}

nixl_status_t
nixlAgent::deregisterMem(const nixl_reg_dlist_t &descs,
                         const nixl_opt_args_t* extra_params) {


    backend_set_t     backend_set;
    nixl_status_t     ret, bad_ret=NIXL_SUCCESS;

    NIXL_LOCK_GUARD(data->lock);
    if (!extra_params || extra_params->backends.size() == 0) {
        backend_set_t* avail_backends;
        avail_backends = data->memorySection->queryBackends(
                                              descs.getType());
        if (!avail_backends || avail_backends->empty())
            return NIXL_ERR_NOT_FOUND;
        // Make a copy as we might change it in remDescList
        backend_set = *avail_backends;
    } else {
        for (auto & elm : extra_params->backends)
            backend_set.insert(elm->engine);
    }

    // Doing best effort, and returning err if any
    for (auto & backend : backend_set) {
        ret = data->memorySection->remDescList(descs, backend);
        if (ret != NIXL_SUCCESS)
            bad_ret = ret;
    }

    return bad_ret;
}

nixl_status_t
nixlAgent::makeConnection(const std::string &remote_agent,
                          const nixl_opt_args_t* extra_params) {
    nixlBackendEngine* eng;
    nixl_status_t ret;
    std::set<nixl_backend_t> backend_set;
    int count = 0;

    NIXL_LOCK_GUARD(data->lock);
    if (data->remoteBackends.count(remote_agent) == 0)
        return NIXL_ERR_NOT_FOUND;

    if (!extra_params || extra_params->backends.size() == 0) {
        if (data->remoteBackends[remote_agent].empty())
            return NIXL_ERR_NOT_FOUND;
        for (auto & [r_bknd, conn_info] : data->remoteBackends[remote_agent])
            backend_set.insert(r_bknd);
    } else {
        for (auto & elm : extra_params->backends)
            backend_set.insert(elm->engine->getType());
    }

    // For now trying to make all the connections, can become best effort,
    for (auto & backend: backend_set) {
        if (data->backendEngines.count(backend)!=0) {
            eng = data->backendEngines[backend];
            ret = eng->connect(remote_agent);
            if (ret)
                break;
            count++;
        }
    }

    if (ret)
        return ret;
    else if (count == 0) // No common backend
        return NIXL_ERR_BACKEND;
    else
        return NIXL_SUCCESS;
}

nixl_status_t
nixlAgent::prepXferDlist (const std::string &agent_name,
                          const nixl_xfer_dlist_t &descs,
                          nixlDlistH* &dlist_hndl,
                          const nixl_opt_args_t* extra_params) const {

    // Using a set as order is not important to revert the operation
    backend_set_t* backend_set;
    nixl_status_t  ret;
    int            count = 0;
    bool           init_side = (agent_name == NIXL_INIT_AGENT);

    NIXL_LOCK_GUARD(data->lock);
    // When central KV is supported, still it should return error,
    // just we can add a call to fetchRemoteMD for next time
    if (!init_side && (data->remoteSections.count(agent_name) == 0))
        return NIXL_ERR_NOT_FOUND;

    if (!extra_params || extra_params->backends.size() == 0) {
        if (!init_side)
            backend_set = data->remoteSections[agent_name]->
                                queryBackends(descs.getType());
        else
            backend_set = data->memorySection->
                                queryBackends(descs.getType());

        if (!backend_set || backend_set->empty())
            return NIXL_ERR_NOT_FOUND;
    } else {
        backend_set = new backend_set_t();
        for (auto & elm : extra_params->backends)
            backend_set->insert(elm->engine);
    }

    // TODO [Perf]: Avoid heap allocation on the datapath, maybe use a mem pool

    nixlDlistH *handle = new nixlDlistH;
    if (init_side) {
        handle->isLocal     = true;
        handle->remoteAgent = "";
    } else {
        handle->isLocal     = false;
        handle->remoteAgent = agent_name;
    }

    for (auto & backend : *backend_set) {
        handle->descs[backend] = new nixl_meta_dlist_t (
                                         descs.getType(),
                                         descs.isSorted());
        if (init_side)
            ret = data->memorySection->populate(
                       descs, backend, *(handle->descs[backend]));
        else
            ret = data->remoteSections[agent_name]->populate(
                       descs, backend, *(handle->descs[backend]));
        if (ret == NIXL_SUCCESS) {
            count++;
        } else {
            delete handle->descs[backend];
            handle->descs.erase(backend);
        }
    }

    if (extra_params && extra_params->backends.size() > 0)
        delete backend_set;

    if (count == 0) {
        delete handle;
        dlist_hndl = nullptr;
        return NIXL_ERR_NOT_FOUND;
    } else {
        dlist_hndl = handle;
        return NIXL_SUCCESS;
    }
}

nixl_status_t
nixlAgent::makeXferReq (const nixl_xfer_op_t &operation,
                        const nixlDlistH* local_side,
                        const std::vector<int> &local_indices,
                        const nixlDlistH* remote_side,
                        const std::vector<int> &remote_indices,
                        nixlXferReqH* &req_hndl,
                        const nixl_opt_args_t* extra_params) const {

    nixl_opt_b_args_t  opt_args;
    nixl_status_t      ret;
    int                desc_count = (int) local_indices.size();
    nixlBackendEngine* backend    = nullptr;

    req_hndl = nullptr;

    if (!local_side || !remote_side)
        return NIXL_ERR_INVALID_PARAM;

    if ((!local_side->isLocal) || (remote_side->isLocal))
        return NIXL_ERR_INVALID_PARAM;

    NIXL_LOCK_GUARD(data->lock);
    // The remote was invalidated in between prepXferDlist and this call
    if (data->remoteSections.count(remote_side->remoteAgent) == 0) {
        delete req_hndl;
        return NIXL_ERR_NOT_FOUND;
    }

    if (extra_params && extra_params->backends.size() > 0) {
        for (auto & elm : extra_params->backends) {
            if ((local_side->descs.count(elm->engine) > 0) &&
                (remote_side->descs.count(elm->engine) > 0)) {
                backend = elm->engine;
                break;
            }
        }
    } else {
        for (auto & loc_bknd : local_side->descs) {
            for (auto & rem_bknd : remote_side->descs) {
                if (loc_bknd.first == rem_bknd.first) {
                    backend = loc_bknd.first;
                    break;
                }
            }
            if (backend)
                break;
        }
    }

    if (!backend)
        return NIXL_ERR_INVALID_PARAM;

    nixl_meta_dlist_t* local_descs  = local_side->descs.at(backend);
    nixl_meta_dlist_t* remote_descs = remote_side->descs.at(backend);

    if ((desc_count == 0) || (remote_indices.size() == 0) ||
        (desc_count != (int) remote_indices.size()))
        return NIXL_ERR_INVALID_PARAM;

    for (int i=0; i<desc_count; ++i) {
        if ((local_indices[i] >= local_descs->descCount())
               || (local_indices[i]<0))
            return NIXL_ERR_INVALID_PARAM;
        if ((remote_indices[i] >= remote_descs->descCount())
               || (remote_indices[i]<0))
            return NIXL_ERR_INVALID_PARAM;
        if ((*local_descs )[local_indices [i]].len !=
            (*remote_descs)[remote_indices[i]].len)
            return NIXL_ERR_INVALID_PARAM;
    }

    if (extra_params && extra_params->hasNotif) {
        opt_args.notifMsg = extra_params->notifMsg;
        opt_args.hasNotif = true;
    }

    if ((opt_args.hasNotif) && (!backend->supportsNotif())) {
        return NIXL_ERR_BACKEND;
    }

    // Populate has been already done, no benefit in having sorted descriptors
    // which will be overwritten by [] assignment operator.
    nixlXferReqH* handle   = new nixlXferReqH;
    handle->initiatorDescs = new nixl_meta_dlist_t (
                                     local_descs->getType(),
                                     false, desc_count);

    handle->targetDescs    = new nixl_meta_dlist_t (
                                     remote_descs->getType(),
                                     false, desc_count);

    if (extra_params && extra_params->skipDescMerge) {
        for (int i=0; i<desc_count; ++i) {
            (*handle->initiatorDescs)[i] =
                                     (*local_descs)[local_indices[i]];
            (*handle->targetDescs)[i] =
                                     (*remote_descs)[remote_indices[i]];
        }
    } else {
        int i = 0, j = 0; //final list size
        while (i<(desc_count)) {
            nixlMetaDesc local_desc1  = (*local_descs) [local_indices[i]];
            nixlMetaDesc remote_desc1 = (*remote_descs)[remote_indices[i]];

            if(i != (desc_count-1) ) {
                nixlMetaDesc* local_desc2  = &((*local_descs) [local_indices[i+1]]);
                nixlMetaDesc* remote_desc2 = &((*remote_descs)[remote_indices[i+1]]);

              while (((local_desc1.addr + local_desc1.len) == local_desc2->addr)
                  && ((remote_desc1.addr + remote_desc1.len) == remote_desc2->addr)
                  && (local_desc1.metadataP == local_desc2->metadataP)
                  && (remote_desc1.metadataP == remote_desc2->metadataP)
                  && (local_desc1.devId == local_desc2->devId)
                  && (remote_desc1.devId == remote_desc2->devId)) {

                    local_desc1.len += local_desc2->len;
                    remote_desc1.len += remote_desc2->len;

                    i++;
                    if(i == (desc_count-1)) break;

                    local_desc2  = &((*local_descs) [local_indices[i+1]]);
                    remote_desc2 = &((*remote_descs)[remote_indices[i+1]]);
                }
            }

            (*handle->initiatorDescs)[j] = local_desc1;
            (*handle->targetDescs)   [j] = remote_desc1;
            j++;
            i++;
        }
        NIXL_DEBUG << "reqH descList size down to " << j;
        handle->initiatorDescs->resize(j);
        handle->targetDescs->resize(j);
    }

    handle->engine      = backend;
    handle->remoteAgent = remote_side->remoteAgent;
    handle->notifMsg    = opt_args.notifMsg;
    handle->hasNotif    = opt_args.hasNotif;
    handle->backendOp   = operation;
    handle->status      = NIXL_ERR_NOT_POSTED;

    ret = handle->engine->prepXfer (handle->backendOp,
                                    *handle->initiatorDescs,
                                    *handle->targetDescs,
                                    handle->remoteAgent,
                                    handle->backendHandle,
                                    &opt_args);
    if (ret != NIXL_SUCCESS) {
        delete handle;
        return ret;
    }

    req_hndl = handle;
    return NIXL_SUCCESS;
}

nixl_status_t
nixlAgent::createXferReq(const nixl_xfer_op_t &operation,
                         const nixl_xfer_dlist_t &local_descs,
                         const nixl_xfer_dlist_t &remote_descs,
                         const std::string &remote_agent,
                         nixlXferReqH* &req_hndl,
                         const nixl_opt_args_t* extra_params) const {
    nixl_status_t     ret1, ret2;
    nixl_opt_b_args_t opt_args;
    backend_set_t*    backend_set = new backend_set_t();

    req_hndl = nullptr;

    NIXL_SHARED_LOCK_GUARD(data->lock);
    if (data->remoteSections.count(remote_agent) == 0)
    {
        return NIXL_ERR_NOT_FOUND;
    }

    // Check the correspondence between descriptor lists
    if (local_descs.descCount() != remote_descs.descCount())
        return NIXL_ERR_INVALID_PARAM;
    for (int i=0; i<local_descs.descCount(); ++i)
        if (local_descs[i].len != remote_descs[i].len)
            return NIXL_ERR_INVALID_PARAM;

    if (!extra_params || extra_params->backends.size() == 0) {
        // Finding backends that support the corresponding memories
        // locally and remotely, and find the common ones.
        backend_set_t* local_set =
            data->memorySection->queryBackends(local_descs.getType());
        backend_set_t* remote_set =
            data->remoteSections[remote_agent]->queryBackends(
                                                remote_descs.getType());
        if (!local_set || !remote_set) {
            delete backend_set;
            return NIXL_ERR_NOT_FOUND;
        }

        for (auto & elm : *local_set)
            if (remote_set->count(elm) != 0)
                backend_set->insert(elm);

        if (backend_set->empty()) {
            delete backend_set;
            return NIXL_ERR_NOT_FOUND;
        }
    } else {
        for (auto & elm : extra_params->backends)
            backend_set->insert(elm->engine);
    }

    // TODO: when central KV is supported, add a call to fetchRemoteMD
    // TODO: merge descriptors back to back in memory (like makeXferReq).
    // TODO [Perf]: Avoid heap allocation on the datapath, maybe use a mem pool

    nixlXferReqH *handle   = new nixlXferReqH;
    handle->initiatorDescs = new nixl_meta_dlist_t (
                                     local_descs.getType(),
                                     local_descs.isSorted());

    handle->targetDescs    = new nixl_meta_dlist_t (
                                     remote_descs.getType(),
                                     remote_descs.isSorted());

    // Currently we loop through and find first local match. Can use a
    // preference list or more exhaustive search.
    for (auto & backend : *backend_set) {
        // If populate fails, it clears the resp before return
        ret1 = data->memorySection->populate(
                     local_descs, backend, *handle->initiatorDescs);
        ret2 = data->remoteSections[remote_agent]->populate(
                     remote_descs, backend, *handle->targetDescs);

        if ((ret1 == NIXL_SUCCESS) && (ret2 == NIXL_SUCCESS)) {
            // For Logging:
            // std::cout << "Selected backend: " << backend->getType() << "\n";
            handle->engine = backend;
            break;
        }
    }

    delete backend_set;

    if (!handle->engine) {
        delete handle;
        return NIXL_ERR_NOT_FOUND;
    }

    if (extra_params && extra_params->hasNotif) {
        opt_args.notifMsg = extra_params->notifMsg;
        opt_args.hasNotif = true;
    }

    if (opt_args.hasNotif && (!handle->engine->supportsNotif())) {
        delete handle;
        return NIXL_ERR_BACKEND;
    }

    handle->remoteAgent = remote_agent;
    handle->backendOp   = operation;
    handle->status      = NIXL_ERR_NOT_POSTED;
    handle->notifMsg    = opt_args.notifMsg;
    handle->hasNotif    = opt_args.hasNotif;

    ret1 = handle->engine->prepXfer (handle->backendOp,
                                     *handle->initiatorDescs,
                                     *handle->targetDescs,
                                     handle->remoteAgent,
                                     handle->backendHandle,
                                     &opt_args);
    if (ret1 != NIXL_SUCCESS) {
        delete handle;
        return ret1;
    }

    req_hndl = handle;
    return NIXL_SUCCESS;
}

nixl_status_t
<<<<<<< HEAD
nixlAgent::estimateXferCost(const nixlXferReqH &req_hndl,
                            std::chrono::microseconds &duration) const
{
    NIXL_LOCK_GUARD(data->lock);

    // Check if the remote agent connection info is still valid
    // (assuming cost estimation requires connection info like transfers)
    if (!req_hndl.remoteAgent.empty() &&
        (data->remoteSections.count(req_hndl.remoteAgent) == 0)) {
=======
nixlAgent::estimateXferCost(const nixlXferReqH *req_hndl,
                            std::chrono::microseconds &duration,
                            std::chrono::microseconds &err_margin,
                            nixl_cost_t &method,
                            const nixl_opt_args_t* extra_params) const
{
    NIXL_SHARED_LOCK_GUARD(data->lock);

    // Check if the remote agent connection info is still valid
    // (assuming cost estimation requires connection info like transfers)
    if (!req_hndl->remoteAgent.empty() &&
        (data->remoteSections.count(req_hndl->remoteAgent) == 0)) {
>>>>>>> ad31f868
        NIXL_ERROR << "Invalid request handle: remote agent not found";
        return NIXL_ERR_NOT_FOUND;
    }

<<<<<<< HEAD
    if (!req_hndl.engine) {
=======
    if (!req_hndl->engine) {
>>>>>>> ad31f868
        NIXL_ERROR << "Invalid request handle: engine is null";
        return NIXL_ERR_UNKNOWN;
    }

<<<<<<< HEAD
    return req_hndl.engine->estimateXferCost(req_hndl.backendOp,
                                             *req_hndl.initiatorDescs,
                                             *req_hndl.targetDescs,
                                             req_hndl.remoteAgent,
                                             req_hndl.backendHandle,
                                             duration);
=======
    return req_hndl->engine->estimateXferCost(req_hndl->backendOp,
                                              *req_hndl->initiatorDescs,
                                              *req_hndl->targetDescs,
                                              req_hndl->remoteAgent,
                                              req_hndl->backendHandle,
                                              duration,
                                              err_margin,
                                              method,
                                              extra_params);
>>>>>>> ad31f868
}

nixl_status_t
nixlAgent::postXferReq(nixlXferReqH *req_hndl,
                       const nixl_opt_args_t* extra_params) const {
    nixl_status_t ret;
    nixl_opt_b_args_t opt_args;

    opt_args.hasNotif = false;

    if (!req_hndl)
        return NIXL_ERR_INVALID_PARAM;

    NIXL_SHARED_LOCK_GUARD(data->lock);
    // Check if the remote was invalidated before post/repost
    if (data->remoteSections.count(req_hndl->remoteAgent) == 0) {
        delete req_hndl;
        return NIXL_ERR_NOT_FOUND;
    }

    // We can't repost while a request is in progress
    if (req_hndl->status == NIXL_IN_PROG) {
        req_hndl->status = req_hndl->engine->checkXfer(
                                     req_hndl->backendHandle);
        if (req_hndl->status == NIXL_IN_PROG) {
            delete req_hndl;
            return NIXL_ERR_REPOST_ACTIVE;
        }
    }

    // Carrying over notification from xfer handle creation time
    if (req_hndl->hasNotif) {
        opt_args.notifMsg = req_hndl->notifMsg;
        opt_args.hasNotif = true;
    }

    // Updating the notification based on opt_args
    if (extra_params) {
        if (extra_params->hasNotif) {
            req_hndl->notifMsg = extra_params->notifMsg;
            opt_args.notifMsg  = extra_params->notifMsg;
            req_hndl->hasNotif = true;
            opt_args.hasNotif  = true;
        } else {
            req_hndl->hasNotif = false;
            opt_args.hasNotif  = false;
        }
    }

    if (opt_args.hasNotif && (!req_hndl->engine->supportsNotif())) {
        delete req_hndl;
        return NIXL_ERR_BACKEND;
    }

    // If status is not NIXL_IN_PROG we can repost,
    ret = req_hndl->engine->postXfer (req_hndl->backendOp,
                                     *req_hndl->initiatorDescs,
                                     *req_hndl->targetDescs,
                                      req_hndl->remoteAgent,
                                      req_hndl->backendHandle,
                                      &opt_args);
    req_hndl->status = ret;
    return ret;
}

nixl_status_t
nixlAgent::getXferStatus (nixlXferReqH *req_hndl) const {

    NIXL_SHARED_LOCK_GUARD(data->lock);
    // If the status is done, no need to recheck.
    if (req_hndl->status == NIXL_IN_PROG) {
        // Check if the remote was invalidated before completion
        if (data->remoteSections.count(req_hndl->remoteAgent) == 0) {
            delete req_hndl;
            return NIXL_ERR_NOT_FOUND;
        }
        req_hndl->status = req_hndl->engine->checkXfer(
                                     req_hndl->backendHandle);
    }

    return req_hndl->status;
}


nixl_status_t
nixlAgent::queryXferBackend(const nixlXferReqH* req_hndl,
                            nixlBackendH* &backend) const {
    NIXL_LOCK_GUARD(data->lock);
    backend = data->backendHandles[req_hndl->engine->getType()];
    return NIXL_SUCCESS;
}

nixl_status_t
nixlAgent::releaseXferReq(nixlXferReqH *req_hndl) const {

    NIXL_SHARED_LOCK_GUARD(data->lock);
    //attempt to cancel request
    if(req_hndl->status == NIXL_IN_PROG) {
        req_hndl->status = req_hndl->engine->checkXfer(
                                     req_hndl->backendHandle);

        if(req_hndl->status == NIXL_IN_PROG) {

            req_hndl->status = req_hndl->engine->releaseReqH(
                                         req_hndl->backendHandle);

            if(req_hndl->status < 0)
                return NIXL_ERR_REPOST_ACTIVE;

            // just in case the backend doesn't set to NULL on success
            // this will prevent calling releaseReqH again in destructor
            req_hndl->backendHandle = nullptr;
        }
    }
    delete req_hndl;
    return NIXL_SUCCESS;
}

nixl_status_t
nixlAgent::releasedDlistH (nixlDlistH* dlist_hndl) const {
    NIXL_LOCK_GUARD(data->lock);
    delete dlist_hndl;
    return NIXL_SUCCESS;
}

nixl_status_t
nixlAgent::getNotifs(nixl_notifs_t &notif_map,
                     const nixl_opt_args_t* extra_params) {
    notif_list_t    bknd_notif_list;
    nixl_status_t   ret, bad_ret=NIXL_SUCCESS;
    backend_list_t* backend_list;

    NIXL_LOCK_GUARD(data->lock);
    if (!extra_params || extra_params->backends.size() == 0) {
        backend_list = &data->notifEngines;
        if (backend_list->empty())
            return NIXL_ERR_BACKEND;
    } else {
        backend_list = new backend_list_t();
        for (auto & elm : extra_params->backends)
            if (elm->engine->supportsNotif())
                backend_list->push_back(elm->engine);

        if (backend_list->empty()) {
            delete backend_list;
            return NIXL_ERR_BACKEND;
        }
    }

    // Doing best effort, if any backend errors out we return
    // error but proceed with the rest. We can add metadata about
    // the backend to the msg, but user could put it themselves.
    for (auto & eng: *backend_list) {
        bknd_notif_list.clear();
        ret = eng->getNotifs(bknd_notif_list);
        if (ret < 0)
            bad_ret=ret;

        if (bknd_notif_list.size() == 0)
            continue;

        for (auto & elm: bknd_notif_list) {
            if (notif_map.count(elm.first) == 0)
                notif_map[elm.first] = std::vector<nixl_blob_t>();

            notif_map[elm.first].push_back(elm.second);
        }
    }

    if (extra_params && extra_params->backends.size() > 0)
        delete backend_list;

    return bad_ret;
}

nixl_status_t
nixlAgent::genNotif(const std::string &remote_agent,
                    const nixl_blob_t &msg,
                    const nixl_opt_args_t* extra_params) const {

    nixlBackendEngine* backend = nullptr;
    backend_list_t*    backend_list;

    NIXL_SHARED_LOCK_GUARD(data->lock);
    if (!extra_params || extra_params->backends.size() == 0) {
        backend_list = &data->notifEngines;
        if (backend_list->empty())
            return NIXL_ERR_BACKEND;
    } else {
        backend_list = new backend_list_t();
        for (auto & elm : extra_params->backends)
            if (elm->engine->supportsNotif())
                backend_list->push_back(elm->engine);

        if (backend_list->empty()) {
            delete backend_list;
            return NIXL_ERR_BACKEND;
        }
    }

    for (auto & eng: *backend_list) {
        if (data->remoteBackends[remote_agent].count(
                                 eng->getType()) != 0) {
            backend = eng;
            break;
        }
    }

    if (extra_params && extra_params->backends.size() > 0)
        delete backend_list;

    if (backend)
        return backend->genNotif(remote_agent, msg);
    else
        return NIXL_ERR_NOT_FOUND;
}

nixl_status_t
nixlAgent::getLocalMD (nixl_blob_t &str) const {
    size_t conn_cnt;
    nixl_backend_t nixl_backend;
    nixl_status_t ret;

    NIXL_LOCK_GUARD(data->lock);
    // data->connMD was populated when the backend was created
    conn_cnt = data->connMD.size();

    if (conn_cnt == 0) // Error, no backend supports remote
        return NIXL_ERR_INVALID_PARAM;

    nixlSerDes sd;
    ret = sd.addStr("Agent", data->name);
    if(ret)
        return ret;

    ret = sd.addBuf("Conns", &conn_cnt, sizeof(conn_cnt));
    if(ret)
        return ret;

    for (auto &c : data->connMD) {
        nixl_backend = c.first;
        ret = sd.addStr("t", nixl_backend);
        if(ret)
            return ret;
        ret = sd.addStr("c", c.second);
        if(ret)
            return ret;
    }

    ret = sd.addStr("", "MemSection");
    if(ret)
        return ret;

    ret = data->memorySection->serialize(&sd);
    if(ret)
        return ret;

    str = sd.exportStr();
    return NIXL_SUCCESS;
}

nixl_status_t
nixlAgent::getLocalPartialMD(const nixl_reg_dlist_t &descs,
                             nixl_blob_t &str,
                             const nixl_opt_args_t* extra_params) const {
    backend_list_t tmp_list;
    backend_list_t *backend_list;
    nixl_status_t ret;

    NIXL_LOCK_GUARD(data->lock);

    if (!extra_params || extra_params->backends.size() == 0) {
        if (descs.descCount() != 0) {
            // Non-empty dlist, return backends that support the memory type
            backend_list = &data->memToBackend[descs.getType()];
            if (backend_list->empty())
                return NIXL_ERR_NOT_FOUND;
        } else {
            // Empty dlist, return all backends
            backend_list = &tmp_list;
            for (const auto & elm : data->backendEngines)
                backend_list->push_back(elm.second);
        }
    } else {
        backend_list = &tmp_list;
        for (const auto & elm : extra_params->backends)
            backend_list->push_back(elm->engine);
    }

    // First find all relevant engines and their conn info.
    // Best effort, ignore if no conn info (meaning backend doesn't support remote).
    backend_set_t selected_engines;
    std::vector<typename decltype(data->connMD)::iterator> found_iters;
    for (const auto &backend : *backend_list) {
        auto it = data->connMD.find(backend->getType());
        if (it == data->connMD.end())
            continue;
        found_iters.push_back(it);
        selected_engines.insert(backend);
    }

    nixlSerDes sd;
    ret = sd.addStr("Agent", data->name);
    if(ret)
        return ret;

    // Only add connection info if requested via extra_params or empty dlist
    size_t conn_cnt = ((extra_params && extra_params->includeConnInfo) || descs.descCount() == 0) ?
                      found_iters.size() : 0;
    ret = sd.addBuf("Conns", &conn_cnt, sizeof(conn_cnt));
    if(ret)
        return ret;

    for (size_t i = 0; i < conn_cnt; i++) {
        ret = sd.addStr("t", found_iters[i]->first);
        if(ret)
            return ret;
        ret = sd.addStr("c", found_iters[i]->second);
        if(ret)
            return ret;
    }

    // No engines found, but there are descs, this is an error
    if (selected_engines.size() == 0 && descs.descCount() > 0)
        return NIXL_ERR_BACKEND;

    ret = sd.addStr("", "MemSection");
    if(ret)
        return ret;

    ret = data->memorySection->serializePartial(&sd, selected_engines, descs);
    if(ret)
        return ret;

    str = sd.exportStr();
    return NIXL_SUCCESS;
}

nixl_status_t
nixlAgent::loadRemoteMD (const nixl_blob_t &remote_metadata,
                         std::string &agent_name) {
    int count = 0;
    nixlSerDes sd;
    size_t conn_cnt;
    nixl_blob_t conn_info;
    nixl_backend_t nixl_backend;
    nixlBackendEngine* eng;
    nixl_status_t ret;

    NIXL_LOCK_GUARD(data->lock);
    ret = sd.importStr(remote_metadata);
    if(ret)
        return ret;

    std::string remote_agent = sd.getStr("Agent");
    if (remote_agent.size() == 0)
        return NIXL_ERR_MISMATCH;

    if (remote_agent == data->name)
        return NIXL_ERR_INVALID_PARAM;

    NIXL_DEBUG << "Loading remote metadata for agent: " << remote_agent;

    ret = sd.getBuf("Conns", &conn_cnt, sizeof(conn_cnt));
    if(ret) {
        NIXL_ERROR << "Error getting connection count: " << nixlEnumStrings::statusStr(ret);
        return ret;
    }

    for (size_t i=0; i<conn_cnt; ++i) {
        nixl_backend = sd.getStr("t");
        if (nixl_backend.size() == 0)
            return NIXL_ERR_MISMATCH;
        conn_info = sd.getStr("c");
        if (conn_info.size() == 0)
            return NIXL_ERR_MISMATCH;

        // Current agent might not support a remote backend
        if (data->backendEngines.count(nixl_backend)!=0) {

            // No need to reload same conn info, error if it changed
            if (data->remoteBackends.count(remote_agent) != 0 &&
                data->remoteBackends[remote_agent].count(nixl_backend) != 0) {
                if (data->remoteBackends[remote_agent][nixl_backend] != conn_info)
                    return NIXL_ERR_NOT_ALLOWED;
                count++;
                continue;
            }

            eng = data->backendEngines[nixl_backend];
            if (eng->supportsRemote()) {
                ret = eng->loadRemoteConnInfo(remote_agent, conn_info);
                if (ret)
                    return ret; // Error in load
                count++;
                data->remoteBackends[remote_agent].emplace(nixl_backend, conn_info);
            } else {
                // If there was an issue and we return error while some connections
                // are loaded, they will be deleted in the backend destructor.
                return NIXL_ERR_UNKNOWN; // This is an erroneous case
            }
        }
    }

    // No common backend, no point in loading the rest, unexpected
    if (count == 0 && conn_cnt > 0)
        return NIXL_ERR_BACKEND;

    if (sd.getStr("") != "MemSection")
        return NIXL_ERR_MISMATCH;

    if (data->remoteSections.count(remote_agent) == 0)
        data->remoteSections[remote_agent] = new nixlRemoteSection(
                                                  remote_agent);

    ret = data->remoteSections[remote_agent]->loadRemoteData(&sd,
                                                  data->backendEngines);

    // TODO: can be more graceful, if just the new MD blob was improper
    if (ret) {
        delete data->remoteSections[remote_agent];
        data->remoteSections.erase(remote_agent);
        return ret;
    }

    agent_name = remote_agent;
    return NIXL_SUCCESS;
}

nixl_status_t
nixlAgent::invalidateRemoteMD(const std::string &remote_agent) {
    NIXL_LOCK_GUARD(data->lock);

    if (remote_agent == data->name)
        return NIXL_ERR_INVALID_PARAM;

    nixl_status_t ret = NIXL_ERR_NOT_FOUND;
    if (data->remoteSections.count(remote_agent)!=0) {
        delete data->remoteSections[remote_agent];
        data->remoteSections.erase(remote_agent);
        ret = NIXL_SUCCESS;
    }

    if (data->remoteBackends.count(remote_agent)!=0) {
        for (auto & it: data->remoteBackends[remote_agent])
            data->backendEngines[it.first]->disconnect(remote_agent);
        data->remoteBackends.erase(remote_agent);
        ret = NIXL_SUCCESS;
    }

    return ret;
}

nixl_status_t
nixlAgent::sendLocalMD (const nixl_opt_args_t* extra_params) const {
    nixl_blob_t myMD;
    nixl_status_t ret = getLocalMD(myMD);
    if(ret < 0) return ret;

    // If IP is provided, use socket-based communication
    if (extra_params && !extra_params->ipAddr.empty()) {
        data->enqueueCommWork(std::make_tuple(SOCK_SEND, extra_params->ipAddr, extra_params->port, std::move(myMD)));
        return NIXL_SUCCESS;
    }

#if HAVE_ETCD
    // If no IP is provided, use etcd (now via thread)
    if (data->useEtcd) {
        data->enqueueCommWork(std::make_tuple(ETCD_SEND, default_metadata_label, 0, std::move(myMD)));
        return NIXL_SUCCESS;
    }
    return NIXL_ERR_INVALID_PARAM;
#else
    return NIXL_ERR_NOT_SUPPORTED;
#endif // HAVE_ETCD
}

nixl_status_t
nixlAgent::sendLocalPartialMD(const nixl_reg_dlist_t &descs,
                              const nixl_opt_args_t* extra_params) const {
    nixl_blob_t myMD;
    nixl_status_t ret = getLocalPartialMD(descs, myMD, extra_params);
    if(ret < 0) return ret;

    // If IP is provided, use socket-based communication
    if (extra_params && !extra_params->ipAddr.empty()) {
        data->enqueueCommWork(std::make_tuple(SOCK_SEND, extra_params->ipAddr, extra_params->port, std::move(myMD)));
        return NIXL_SUCCESS;
    }

#if HAVE_ETCD
    // If no IP is provided, use etcd (now via thread)
    if (data->useEtcd) {
        std::string metadata_label = extra_params && !extra_params->metadataLabel.empty() ?
                                     extra_params->metadataLabel :
                                     default_partial_metadata_label;
        data->enqueueCommWork(std::make_tuple(ETCD_SEND, std::move(metadata_label), 0, std::move(myMD)));
        return NIXL_SUCCESS;
    }
    return NIXL_ERR_INVALID_PARAM;
#else
    return NIXL_ERR_NOT_SUPPORTED;
#endif // HAVE_ETCD
}

nixl_status_t
nixlAgent::fetchRemoteMD (const std::string remote_name,
                          const nixl_opt_args_t* extra_params) {
    // If IP is provided, use socket-based communication
    if (extra_params && !extra_params->ipAddr.empty()) {
        data->enqueueCommWork(std::make_tuple(SOCK_FETCH, extra_params->ipAddr, extra_params->port, ""));
        return NIXL_SUCCESS;
    }

#if HAVE_ETCD
    // If no IP is provided, use etcd via thread with watch capability
    if (data->useEtcd) {
        std::string metadata_label = extra_params && !extra_params->metadataLabel.empty() ?
                                     extra_params->metadataLabel :
                                     default_metadata_label;
        data->enqueueCommWork(std::make_tuple(ETCD_FETCH, std::move(metadata_label), 0, remote_name));
        return NIXL_SUCCESS;
    }
    return NIXL_ERR_INVALID_PARAM;
#else
    return NIXL_ERR_NOT_SUPPORTED;
#endif // HAVE_ETCD
}

nixl_status_t
nixlAgent::invalidateLocalMD (const nixl_opt_args_t* extra_params) const {
    // If IP is provided, use socket-based communication
    if (extra_params && !extra_params->ipAddr.empty()) {
        data->enqueueCommWork(std::make_tuple(SOCK_INVAL, extra_params->ipAddr, extra_params->port, ""));
        return NIXL_SUCCESS;
    }

#if HAVE_ETCD
    // If no IP is provided, use etcd via thread
    if (data->useEtcd) {
        data->enqueueCommWork(std::make_tuple(ETCD_INVAL, "", 0, ""));
        return NIXL_SUCCESS;
    }
    return NIXL_ERR_INVALID_PARAM;
#else
    return NIXL_ERR_NOT_SUPPORTED;
#endif // HAVE_ETCD
}

nixl_status_t
nixlAgent::checkRemoteMD (const std::string remote_name,
                          const nixl_xfer_dlist_t &descs) const {
    NIXL_LOCK_GUARD(data->lock);
    if (data->remoteSections.count(remote_name) != 0) {
        if (descs.descCount() == 0) {
            return NIXL_SUCCESS;
        } else {
            nixl_meta_dlist_t dummy(descs.getType(), descs.isSorted());
            for (const auto& [backend, conn_info] : data->remoteBackends[remote_name])
                if (data->remoteSections[remote_name]->populate(
                          descs, data->backendEngines[backend], dummy) == NIXL_SUCCESS)
                    return NIXL_SUCCESS;
            dummy.clear();
        }
    }
    return NIXL_ERR_NOT_FOUND;
}<|MERGE_RESOLUTION|>--- conflicted
+++ resolved
@@ -763,17 +763,6 @@
 }
 
 nixl_status_t
-<<<<<<< HEAD
-nixlAgent::estimateXferCost(const nixlXferReqH &req_hndl,
-                            std::chrono::microseconds &duration) const
-{
-    NIXL_LOCK_GUARD(data->lock);
-
-    // Check if the remote agent connection info is still valid
-    // (assuming cost estimation requires connection info like transfers)
-    if (!req_hndl.remoteAgent.empty() &&
-        (data->remoteSections.count(req_hndl.remoteAgent) == 0)) {
-=======
 nixlAgent::estimateXferCost(const nixlXferReqH *req_hndl,
                             std::chrono::microseconds &duration,
                             std::chrono::microseconds &err_margin,
@@ -786,28 +775,15 @@
     // (assuming cost estimation requires connection info like transfers)
     if (!req_hndl->remoteAgent.empty() &&
         (data->remoteSections.count(req_hndl->remoteAgent) == 0)) {
->>>>>>> ad31f868
         NIXL_ERROR << "Invalid request handle: remote agent not found";
         return NIXL_ERR_NOT_FOUND;
     }
 
-<<<<<<< HEAD
-    if (!req_hndl.engine) {
-=======
     if (!req_hndl->engine) {
->>>>>>> ad31f868
         NIXL_ERROR << "Invalid request handle: engine is null";
         return NIXL_ERR_UNKNOWN;
     }
 
-<<<<<<< HEAD
-    return req_hndl.engine->estimateXferCost(req_hndl.backendOp,
-                                             *req_hndl.initiatorDescs,
-                                             *req_hndl.targetDescs,
-                                             req_hndl.remoteAgent,
-                                             req_hndl.backendHandle,
-                                             duration);
-=======
     return req_hndl->engine->estimateXferCost(req_hndl->backendOp,
                                               *req_hndl->initiatorDescs,
                                               *req_hndl->targetDescs,
@@ -817,7 +793,6 @@
                                               err_margin,
                                               method,
                                               extra_params);
->>>>>>> ad31f868
 }
 
 nixl_status_t
