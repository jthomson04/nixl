/*
 * SPDX-FileCopyrightText: Copyright (c) 2025 NVIDIA CORPORATION & AFFILIATES. All rights reserved.
 * SPDX-License-Identifier: Apache-2.0
 *
 * Licensed under the Apache License, Version 2.0 (the "License");
 * you may not use this file except in compliance with the License.
 * You may obtain a copy of the License at
 *
 * http://www.apache.org/licenses/LICENSE-2.0
 *
 * Unless required by applicable law or agreed to in writing, software
 * distributed under the License is distributed on an "AS IS" BASIS,
 * WITHOUT WARRANTIES OR CONDITIONS OF ANY KIND, either express or implied.
 * See the License for the specific language governing permissions and
 * limitations under the License.
 */

#include <iostream>
#include <memory>
#include "nixl.h"
#include "serdes/serdes.h"
#include "backend/backend_engine.h"
#include "transfer_request.h"
#include "agent_data.h"
#include "plugin_manager.h"
#include "common/nixl_log.h"

/*** nixlEnumStrings namespace implementation in API ***/
std::string nixlEnumStrings::memTypeStr(const nixl_mem_t &mem) {
    static std::array<std::string, FILE_SEG+1> nixl_mem_str = {
           "DRAM_SEG", "VRAM_SEG", "BLK_SEG", "OBJ_SEG", "FILE_SEG"};
    if (mem<DRAM_SEG || mem>FILE_SEG)
        return "BAD_SEG";
    return nixl_mem_str[mem];
}

std::string nixlEnumStrings::xferOpStr (const nixl_xfer_op_t &op) {
    static std::array<std::string, 2> nixl_op_str = {"READ", "WRITE"};
    if (op<NIXL_READ || op>NIXL_WRITE)
        return "BAD_OP";
    return nixl_op_str[op];

}

std::string nixlEnumStrings::statusStr (const nixl_status_t &status) {
    switch (status) {
        case NIXL_IN_PROG:           return "NIXL_IN_PROG";
        case NIXL_SUCCESS:           return "NIXL_SUCCESS";
        case NIXL_ERR_NOT_POSTED:    return "NIXL_ERR_NOT_POSTED";
        case NIXL_ERR_INVALID_PARAM: return "NIXL_ERR_INVALID_PARAM";
        case NIXL_ERR_BACKEND:       return "NIXL_ERR_BACKEND";
        case NIXL_ERR_NOT_FOUND:     return "NIXL_ERR_NOT_FOUND";
        case NIXL_ERR_MISMATCH:      return "NIXL_ERR_MISMATCH";
        case NIXL_ERR_NOT_ALLOWED:   return "NIXL_ERR_NOT_ALLOWED";
        case NIXL_ERR_REPOST_ACTIVE: return "NIXL_ERR_REPOST_ACTIVE";
        case NIXL_ERR_UNKNOWN:       return "NIXL_ERR_UNKNOWN";
        case NIXL_ERR_NOT_SUPPORTED: return "NIXL_ERR_NOT_SUPPORTED";
        default:                     return "BAD_STATUS";
    }
}

/*** nixlAgentData constructor/destructor, as part of nixlAgent's ***/
nixlAgentData::nixlAgentData(const std::string &name,
                             const nixlAgentConfig &cfg) :
                                   name(name), config(cfg), lock(cfg.syncMode),
                                   memorySection(std::make_unique<nixlLocalSection>())
{
#if HAVE_ETCD
    if (getenv("NIXL_ETCD_ENDPOINTS")) {
        useEtcd = true;
        NIXL_DEBUG << "NIXL ETCD is enabled";
    } else {
        useEtcd = false;
        NIXL_DEBUG << "NIXL ETCD is disabled";
    }
#endif // HAVE_ETCD
<<<<<<< HEAD
=======
    if (name.empty())
        throw std::invalid_argument("Agent needs a name");

    memorySection = new nixlLocalSection();
>>>>>>> 3298d771
}

nixlAgentData::~nixlAgentData() {
    for (auto & elm: backendEngines) {
        auto& plugin_manager = nixlPluginManager::getInstance();
        auto plugin_handle = plugin_manager.getPlugin(elm.second->getType());

        if (plugin_handle) {
            // If we have a plugin handle, use it to destroy the engine
            plugin_handle->destroyEngine(elm.second);
        }
    }

    for (auto & elm: backendHandles)
        delete elm.second;

}

/*** nixlAgent implementation ***/
nixlAgent::nixlAgent(const std::string &name, const nixlAgentConfig &cfg) :
    data(std::make_unique<nixlAgentData>(name, cfg))
{
    if(cfg.useListenThread) {
        int my_port = cfg.listenPort;
        if(my_port == 0) my_port = default_comm_port;
        data->listener = std::make_unique<nixlMDStreamListener>(my_port);
        data->listener->setupListener();
    }

    if (data->useEtcd || cfg.useListenThread) {
        data->commThreadStop = false;
        data->commThread =
            std::thread(&nixlAgentData::commWorker, data.get(), this);
    }
}

nixlAgent::~nixlAgent() {
    if (data && (data->useEtcd || data->config.useListenThread)) {
        data->commThreadStop = true;
        if(data->commThread.joinable()) data->commThread.join();
    }
}

// Define move operations in CPP file to avoid exposing nixlAgentData in header
nixlAgent::nixlAgent(nixlAgent &&other) noexcept = default;
nixlAgent& nixlAgent::operator=(nixlAgent &&other) noexcept = default;

nixl_status_t
nixlAgent::getAvailPlugins (std::vector<nixl_backend_t> &plugins) {
    auto& plugin_manager = nixlPluginManager::getInstance();
    plugins = plugin_manager.getLoadedPluginNames();
    return NIXL_SUCCESS;
}

nixl_status_t
nixlAgent::getPluginParams (const nixl_backend_t &type,
                            nixl_mem_list_t &mems,
                            nixl_b_params_t &params) const {

    // TODO: unify to uppercase/lowercase and do ltrim/rtrim for type

    // First try to get options from a loaded plugin
    auto& plugin_manager = nixlPluginManager::getInstance();
    auto plugin_handle = plugin_manager.getPlugin(type);

    if (plugin_handle) {
      // If the plugin is already loaded, get options directly
        params = plugin_handle->getBackendOptions();
        mems   = plugin_handle->getBackendMems();
        return NIXL_SUCCESS;
    }

    // If plugin isn't loaded yet, try to load it temporarily
    plugin_handle = plugin_manager.loadPlugin(type);
    if (plugin_handle) {
        params = plugin_handle->getBackendOptions();
        mems   = plugin_handle->getBackendMems();

        NIXL_LOCK_GUARD(data->lock);

        // We don't keep the plugin loaded if we didn't have it before
        if (data->backendEngines.count(type) == 0) {
            plugin_manager.unloadPlugin(type);
        }
        return NIXL_SUCCESS;
    }

    return NIXL_ERR_NOT_FOUND;
}

nixl_status_t
nixlAgent::getBackendParams (const nixlBackendH* backend,
                             nixl_mem_list_t &mems,
                             nixl_b_params_t &params) const {
    if (!backend)
        return NIXL_ERR_INVALID_PARAM;

    NIXL_LOCK_GUARD(data->lock);
    mems   = backend->engine->getSupportedMems();
    params = backend->engine->getCustomParams();
    return NIXL_SUCCESS;
}

nixl_status_t
nixlAgent::createBackend(const nixl_backend_t &type,
                         const nixl_b_params_t &params,
                         nixlBackendH* &bknd_hndl) {

    nixlBackendEngine*    backend = nullptr;
    nixlBackendInitParams init_params;
    nixl_mem_list_t       mems;
    nixl_status_t         ret;
    std::string           str;
    backend_list_t*       backend_list;

    NIXL_LOCK_GUARD(data->lock);
    // Registering same type of backend is not supported, unlikely and prob error
    if (data->backendEngines.count(type)!=0)
        return NIXL_ERR_INVALID_PARAM;

    init_params.localAgent   = data->name;
    init_params.type         = type;
    init_params.customParams = const_cast<nixl_b_params_t*>(&params);
    init_params.enableProgTh = data->config.useProgThread;
    init_params.pthrDelay    = data->config.pthrDelay;

    // First, try to load the backend as a plugin
    auto& plugin_manager = nixlPluginManager::getInstance();
    auto plugin_handle = plugin_manager.loadPlugin(type);

    if (plugin_handle) {
        // Plugin found, use it to create the backend
        backend = plugin_handle->createEngine(&init_params);
    } else {
        NIXL_ERROR << "Unsupported backend: " << type;
        return NIXL_ERR_NOT_FOUND;
    }

    if (backend) {
        if (backend->getInitErr()) {
            delete backend;
            return NIXL_ERR_BACKEND;
        }

        if (backend->supportsRemote()) {
            ret = backend->getConnInfo(str);
            if (ret != NIXL_SUCCESS) {
                delete backend;
                return ret;
            }
            data->connMD[type] = str;
        }

        if (backend->supportsLocal()) {
            ret = backend->connect(data->name);

            if (NIXL_SUCCESS != ret) {
                delete backend;
                return ret;
            }
        }

        bknd_hndl = new nixlBackendH(backend);
        if (!bknd_hndl) {
            delete backend;
            return NIXL_ERR_BACKEND;
        }

        data->backendEngines[type] = backend;
        data->backendHandles[type] = bknd_hndl;
        mems = backend->getSupportedMems();
        for (auto & elm : mems) {
            backend_list = &data->memToBackend[elm];
            // First time creating this backend handle, so unique
            // The order of creation sets the preference order
            backend_list->push_back(backend);
        }

        if (backend->supportsRemote())
            data->notifEngines.push_back(backend);

        // TODO: Check if backend supports ProgThread
        //       when threading is in agent

        NIXL_DEBUG << "Created backend: " << type;
    }

    return NIXL_SUCCESS;
}

nixl_status_t
nixlAgent::registerMem(const nixl_reg_dlist_t &descs,
                       const nixl_opt_args_t* extra_params) {

    backend_list_t* backend_list;
    backend_list_t  user_backend_list;
    nixl_status_t   ret;
    unsigned int    count = 0;

    NIXL_LOCK_GUARD(data->lock);
    if (!extra_params || extra_params->backends.size() == 0) {
        backend_list = &data->memToBackend[descs.getType()];
        if (backend_list->empty())
            return NIXL_ERR_NOT_FOUND;
    } else {
        for (auto & elm : extra_params->backends)
            user_backend_list.push_back(elm->engine);
        backend_list = &user_backend_list;
    }

    // Best effort, if at least one succeeds NIXL_SUCCESS is returned
    // Can become more sophisticated to have a soft error case
    for (size_t i=0; i<backend_list->size(); ++i) {
        nixlBackendEngine* backend = (*backend_list)[i];
        // meta_descs use to be passed to loadLocalData
        nixl_sec_dlist_t sec_descs(descs.getType(), false);
        ret = data->memorySection->addDescList(descs, backend, sec_descs);
        if (ret == NIXL_SUCCESS) {
            if (backend->supportsLocal()) {
                if (data->remoteSections.count(data->name) == 0)
                    data->remoteSections[data->name] =
                          std::make_unique<nixlRemoteSection>(data->name);

                ret = data->remoteSections[data->name]->loadLocalData(
                                                        sec_descs, backend);
                if (ret == NIXL_SUCCESS)
                    count++;
                else
                    data->memorySection->remDescList(descs, backend);
            } else {
                count++;
            }
        } // a bad_ret can be saved in an else
    }

    if (count > 0)
        return NIXL_SUCCESS;
    else
        return NIXL_ERR_BACKEND;
}

nixl_status_t
nixlAgent::deregisterMem(const nixl_reg_dlist_t &descs,
                         const nixl_opt_args_t* extra_params) {


    backend_set_t     backend_set;
    nixl_status_t     ret, bad_ret=NIXL_SUCCESS;

    NIXL_LOCK_GUARD(data->lock);
    if (!extra_params || extra_params->backends.size() == 0) {
        backend_set_t* avail_backends;
        avail_backends = data->memorySection->queryBackends(
                                              descs.getType());
        if (!avail_backends || avail_backends->empty())
            return NIXL_ERR_NOT_FOUND;
        // Make a copy as we might change it in remDescList
        backend_set = *avail_backends;
    } else {
        for (auto & elm : extra_params->backends)
            backend_set.insert(elm->engine);
    }

    // Doing best effort, and returning err if any
    for (auto & backend : backend_set) {
        ret = data->memorySection->remDescList(descs, backend);
        if (ret != NIXL_SUCCESS)
            bad_ret = ret;
    }

    return bad_ret;
}

nixl_status_t
nixlAgent::makeConnection(const std::string &remote_agent,
                          const nixl_opt_args_t* extra_params) {
    nixlBackendEngine* eng;
    nixl_status_t ret;
    std::set<nixl_backend_t> backend_set;
    int count = 0;

    NIXL_LOCK_GUARD(data->lock);
    if (data->remoteBackends.count(remote_agent) == 0)
        return NIXL_ERR_NOT_FOUND;

    if (!extra_params || extra_params->backends.size() == 0) {
        if (data->remoteBackends[remote_agent].empty())
            return NIXL_ERR_NOT_FOUND;
        for (auto & [r_bknd, conn_info] : data->remoteBackends[remote_agent])
            backend_set.insert(r_bknd);
    } else {
        for (auto & elm : extra_params->backends)
            backend_set.insert(elm->engine->getType());
    }

    // For now trying to make all the connections, can become best effort,
    for (auto & backend: backend_set) {
        if (data->backendEngines.count(backend)!=0) {
            eng = data->backendEngines[backend];
            ret = eng->connect(remote_agent);
            if (ret)
                break;
            count++;
        }
    }

    if (ret)
        return ret;
    else if (count == 0) // No common backend
        return NIXL_ERR_BACKEND;
    else
        return NIXL_SUCCESS;
}

nixl_status_t
nixlAgent::prepXferDlist (const std::string &agent_name,
                          const nixl_xfer_dlist_t &descs,
                          nixlDlistH* &dlist_hndl,
                          const nixl_opt_args_t* extra_params) const {

    // Using a set as order is not important to revert the operation
    backend_set_t* backend_set;
    backend_set_t usr_backend_set;
    nixl_status_t  ret;
    int            count = 0;
    bool           init_side = (agent_name == NIXL_INIT_AGENT);

    NIXL_LOCK_GUARD(data->lock);
    // When central KV is supported, still it should return error,
    // just we can add a call to fetchRemoteMD for next time
    if (!init_side && (data->remoteSections.count(agent_name) == 0))
        return NIXL_ERR_NOT_FOUND;

    if (!extra_params || extra_params->backends.size() == 0) {
        if (!init_side)
            backend_set = data->remoteSections[agent_name]->
                                queryBackends(descs.getType());
        else
            backend_set = data->memorySection->
                                queryBackends(descs.getType());

        if (!backend_set || backend_set->empty())
            return NIXL_ERR_NOT_FOUND;
    } else {
        for (auto & elm : extra_params->backends)
            usr_backend_set.insert(elm->engine);
        backend_set = &usr_backend_set;
    }

    // TODO [Perf]: Avoid heap allocation on the datapath, maybe use a mem pool

    nixlDlistH *handle = new nixlDlistH;
    if (init_side) {
        handle->isLocal     = true;
        handle->remoteAgent = "";
    } else {
        handle->isLocal     = false;
        handle->remoteAgent = agent_name;
    }

    for (auto & backend : *backend_set) {
        handle->descs[backend] = std::make_unique<nixl_meta_dlist_t>(
                                         descs.getType(),
                                         descs.isSorted());
        if (init_side)
            ret = data->memorySection->populate(
                       descs, backend, *(handle->descs[backend]));
        else
            ret = data->remoteSections[agent_name]->populate(
                       descs, backend, *(handle->descs[backend]));
        if (ret == NIXL_SUCCESS) {
            count++;
        } else {
            handle->descs.erase(backend);
        }
    }

    if (count == 0) {
        delete handle;
        dlist_hndl = nullptr;
        return NIXL_ERR_NOT_FOUND;
    } else {
        dlist_hndl = handle;
        return NIXL_SUCCESS;
    }
}

nixl_status_t
nixlAgent::makeXferReq (const nixl_xfer_op_t &operation,
                        const nixlDlistH* local_side,
                        const std::vector<int> &local_indices,
                        const nixlDlistH* remote_side,
                        const std::vector<int> &remote_indices,
                        nixlXferReqH* &req_hndl,
                        const nixl_opt_args_t* extra_params) const {

    nixl_opt_b_args_t  opt_args;
    nixl_status_t      ret;
    int                desc_count = (int) local_indices.size();
    nixlBackendEngine* backend    = nullptr;

    req_hndl = nullptr;

    if (!local_side || !remote_side)
        return NIXL_ERR_INVALID_PARAM;

    if ((!local_side->isLocal) || (remote_side->isLocal))
        return NIXL_ERR_INVALID_PARAM;

    NIXL_LOCK_GUARD(data->lock);
    // The remote was invalidated in between prepXferDlist and this call
    if (data->remoteSections.count(remote_side->remoteAgent) == 0) {
        delete req_hndl;
        return NIXL_ERR_NOT_FOUND;
    }

    if (extra_params && extra_params->backends.size() > 0) {
        for (auto & elm : extra_params->backends) {
            if ((local_side->descs.count(elm->engine) > 0) &&
                (remote_side->descs.count(elm->engine) > 0)) {
                backend = elm->engine;
                break;
            }
        }
    } else {
        for (auto & loc_bknd : local_side->descs) {
            for (auto & rem_bknd : remote_side->descs) {
                if (loc_bknd.first == rem_bknd.first) {
                    backend = loc_bknd.first;
                    break;
                }
            }
            if (backend)
                break;
        }
    }

    if (!backend)
        return NIXL_ERR_INVALID_PARAM;

    const auto &local_descs  = local_side->descs.at(backend);
    const auto &remote_descs = remote_side->descs.at(backend);

    if ((desc_count == 0) || (remote_indices.size() == 0) ||
        (desc_count != (int) remote_indices.size()))
        return NIXL_ERR_INVALID_PARAM;

    for (int i=0; i<desc_count; ++i) {
        if ((local_indices[i] >= local_descs->descCount())
               || (local_indices[i]<0))
            return NIXL_ERR_INVALID_PARAM;
        if ((remote_indices[i] >= remote_descs->descCount())
               || (remote_indices[i]<0))
            return NIXL_ERR_INVALID_PARAM;
        if ((*local_descs )[local_indices [i]].len !=
            (*remote_descs)[remote_indices[i]].len)
            return NIXL_ERR_INVALID_PARAM;
    }

    if (extra_params && extra_params->hasNotif) {
        opt_args.notifMsg = extra_params->notifMsg;
        opt_args.hasNotif = true;
    }

    if ((opt_args.hasNotif) && (!backend->supportsNotif())) {
        return NIXL_ERR_BACKEND;
    }

    // Populate has been already done, no benefit in having sorted descriptors
    // which will be overwritten by [] assignment operator.
    nixlXferReqH* handle   = new nixlXferReqH;
    handle->initiatorDescs = std::make_unique<nixl_meta_dlist_t>(
                                     local_descs->getType(),
                                     false, desc_count);

    handle->targetDescs    = std::make_unique<nixl_meta_dlist_t>(
                                     remote_descs->getType(),
                                     false, desc_count);

    if (extra_params && extra_params->skipDescMerge) {
        for (int i=0; i<desc_count; ++i) {
            (*handle->initiatorDescs)[i] =
                                     (*local_descs)[local_indices[i]];
            (*handle->targetDescs)[i] =
                                     (*remote_descs)[remote_indices[i]];
        }
    } else {
        int i = 0, j = 0; //final list size
        while (i<(desc_count)) {
            nixlMetaDesc local_desc1  = (*local_descs) [local_indices[i]];
            nixlMetaDesc remote_desc1 = (*remote_descs)[remote_indices[i]];

            if(i != (desc_count-1) ) {
                nixlMetaDesc* local_desc2  = &((*local_descs) [local_indices[i+1]]);
                nixlMetaDesc* remote_desc2 = &((*remote_descs)[remote_indices[i+1]]);

              while (((local_desc1.addr + local_desc1.len) == local_desc2->addr)
                  && ((remote_desc1.addr + remote_desc1.len) == remote_desc2->addr)
                  && (local_desc1.metadataP == local_desc2->metadataP)
                  && (remote_desc1.metadataP == remote_desc2->metadataP)
                  && (local_desc1.devId == local_desc2->devId)
                  && (remote_desc1.devId == remote_desc2->devId)) {

                    local_desc1.len += local_desc2->len;
                    remote_desc1.len += remote_desc2->len;

                    i++;
                    if(i == (desc_count-1)) break;

                    local_desc2  = &((*local_descs) [local_indices[i+1]]);
                    remote_desc2 = &((*remote_descs)[remote_indices[i+1]]);
                }
            }

            (*handle->initiatorDescs)[j] = local_desc1;
            (*handle->targetDescs)   [j] = remote_desc1;
            j++;
            i++;
        }
        NIXL_DEBUG << "reqH descList size down to " << j;
        handle->initiatorDescs->resize(j);
        handle->targetDescs->resize(j);
    }

    handle->engine      = backend;
    handle->remoteAgent = remote_side->remoteAgent;
    handle->notifMsg    = opt_args.notifMsg;
    handle->hasNotif    = opt_args.hasNotif;
    handle->backendOp   = operation;
    handle->status      = NIXL_ERR_NOT_POSTED;

    ret = handle->engine->prepXfer (handle->backendOp,
                                    *handle->initiatorDescs,
                                    *handle->targetDescs,
                                    handle->remoteAgent,
                                    handle->backendHandle,
                                    &opt_args);
    if (ret != NIXL_SUCCESS) {
        delete handle;
        return ret;
    }

    req_hndl = handle;
    return NIXL_SUCCESS;
}

nixl_status_t
nixlAgent::createXferReq(const nixl_xfer_op_t &operation,
                         const nixl_xfer_dlist_t &local_descs,
                         const nixl_xfer_dlist_t &remote_descs,
                         const std::string &remote_agent,
                         nixlXferReqH* &req_hndl,
                         const nixl_opt_args_t* extra_params) const {
    nixl_status_t     ret1, ret2;
    nixl_opt_b_args_t opt_args;
    std::unique_ptr<backend_set_t> backend_set = std::make_unique<backend_set_t>();

    req_hndl = nullptr;

    NIXL_LOCK_GUARD(data->lock);
    if (data->remoteSections.count(remote_agent) == 0)
    {
        return NIXL_ERR_NOT_FOUND;
    }

    // Check the correspondence between descriptor lists
    if (local_descs.descCount() != remote_descs.descCount())
        return NIXL_ERR_INVALID_PARAM;
    for (int i=0; i<local_descs.descCount(); ++i)
        if (local_descs[i].len != remote_descs[i].len)
            return NIXL_ERR_INVALID_PARAM;

    if (!extra_params || extra_params->backends.size() == 0) {
        // Finding backends that support the corresponding memories
        // locally and remotely, and find the common ones.
        backend_set_t* local_set =
            data->memorySection->queryBackends(local_descs.getType());
        backend_set_t* remote_set =
            data->remoteSections[remote_agent]->queryBackends(
                                                remote_descs.getType());
        if (!local_set || !remote_set) {
            return NIXL_ERR_NOT_FOUND;
        }

        for (auto & elm : *local_set)
            if (remote_set->count(elm) != 0)
                backend_set->insert(elm);

        if (backend_set->empty()) {
            return NIXL_ERR_NOT_FOUND;
        }
    } else {
        for (auto & elm : extra_params->backends)
            backend_set->insert(elm->engine);
    }

    // TODO: when central KV is supported, add a call to fetchRemoteMD
    // TODO: merge descriptors back to back in memory (like makeXferReq).
    // TODO [Perf]: Avoid heap allocation on the datapath, maybe use a mem pool

    nixlXferReqH *handle   = new nixlXferReqH;
    handle->initiatorDescs = std::make_unique<nixl_meta_dlist_t>(
                                     local_descs.getType(),
                                     local_descs.isSorted());

    handle->targetDescs    = std::make_unique<nixl_meta_dlist_t>(
                                     remote_descs.getType(),
                                     remote_descs.isSorted());

    // Currently we loop through and find first local match. Can use a
    // preference list or more exhaustive search.
    for (auto & backend : *backend_set) {
        // If populate fails, it clears the resp before return
        ret1 = data->memorySection->populate(
                     local_descs, backend, *handle->initiatorDescs);
        ret2 = data->remoteSections[remote_agent]->populate(
                     remote_descs, backend, *handle->targetDescs);

        if ((ret1 == NIXL_SUCCESS) && (ret2 == NIXL_SUCCESS)) {
            // For Logging:
            // std::cout << "Selected backend: " << backend->getType() << "\n";
            handle->engine = backend;
            break;
        }
    }

    if (!handle->engine) {
        delete handle;
        return NIXL_ERR_NOT_FOUND;
    }

    if (extra_params && extra_params->hasNotif) {
        opt_args.notifMsg = extra_params->notifMsg;
        opt_args.hasNotif = true;
    }

    if (opt_args.hasNotif && (!handle->engine->supportsNotif())) {
        delete handle;
        return NIXL_ERR_BACKEND;
    }

    handle->remoteAgent = remote_agent;
    handle->backendOp   = operation;
    handle->status      = NIXL_ERR_NOT_POSTED;
    handle->notifMsg    = opt_args.notifMsg;
    handle->hasNotif    = opt_args.hasNotif;

    ret1 = handle->engine->prepXfer (handle->backendOp,
                                     *handle->initiatorDescs,
                                     *handle->targetDescs,
                                     handle->remoteAgent,
                                     handle->backendHandle,
                                     &opt_args);
    if (ret1 != NIXL_SUCCESS) {
        delete handle;
        return ret1;
    }

    req_hndl = handle;
    return NIXL_SUCCESS;
}

nixl_status_t
nixlAgent::postXferReq(nixlXferReqH *req_hndl,
                       const nixl_opt_args_t* extra_params) const {
    nixl_status_t ret;
    nixl_opt_b_args_t opt_args;

    opt_args.hasNotif = false;

    if (!req_hndl)
        return NIXL_ERR_INVALID_PARAM;

    NIXL_LOCK_GUARD(data->lock);
    // Check if the remote was invalidated before post/repost
    if (data->remoteSections.count(req_hndl->remoteAgent) == 0) {
        delete req_hndl;
        return NIXL_ERR_NOT_FOUND;
    }

    // We can't repost while a request is in progress
    if (req_hndl->status == NIXL_IN_PROG) {
        req_hndl->status = req_hndl->engine->checkXfer(
                                     req_hndl->backendHandle);
        if (req_hndl->status == NIXL_IN_PROG) {
            delete req_hndl;
            return NIXL_ERR_REPOST_ACTIVE;
        }
    }

    // Carrying over notification from xfer handle creation time
    if (req_hndl->hasNotif) {
        opt_args.notifMsg = req_hndl->notifMsg;
        opt_args.hasNotif = true;
    }

    // Updating the notification based on opt_args
    if (extra_params) {
        if (extra_params->hasNotif) {
            req_hndl->notifMsg = extra_params->notifMsg;
            opt_args.notifMsg  = extra_params->notifMsg;
            req_hndl->hasNotif = true;
            opt_args.hasNotif  = true;
        } else {
            req_hndl->hasNotif = false;
            opt_args.hasNotif  = false;
        }
    }

    if (opt_args.hasNotif && (!req_hndl->engine->supportsNotif())) {
        delete req_hndl;
        return NIXL_ERR_BACKEND;
    }

    // If status is not NIXL_IN_PROG we can repost,
    ret = req_hndl->engine->postXfer (req_hndl->backendOp,
                                     *req_hndl->initiatorDescs,
                                     *req_hndl->targetDescs,
                                      req_hndl->remoteAgent,
                                      req_hndl->backendHandle,
                                      &opt_args);
    req_hndl->status = ret;
    return ret;
}

nixl_status_t
nixlAgent::getXferStatus (nixlXferReqH *req_hndl) {

    NIXL_LOCK_GUARD(data->lock);
    // If the status is done, no need to recheck.
    if (req_hndl->status != NIXL_SUCCESS) {
        // Check if the remote was invalidated before completion
        if (data->remoteSections.count(req_hndl->remoteAgent) == 0) {
            delete req_hndl;
            return NIXL_ERR_NOT_FOUND;
        }
        req_hndl->status = req_hndl->engine->checkXfer(
                                     req_hndl->backendHandle);
    }

    return req_hndl->status;
}


nixl_status_t
nixlAgent::queryXferBackend(const nixlXferReqH* req_hndl,
                            nixlBackendH* &backend) const {
    NIXL_LOCK_GUARD(data->lock);
    backend = data->backendHandles[req_hndl->engine->getType()];
    return NIXL_SUCCESS;
}

nixl_status_t
nixlAgent::releaseXferReq(nixlXferReqH *req_hndl) {

    NIXL_LOCK_GUARD(data->lock);
    //attempt to cancel request
    if(req_hndl->status == NIXL_IN_PROG) {
        req_hndl->status = req_hndl->engine->checkXfer(
                                     req_hndl->backendHandle);

        if(req_hndl->status == NIXL_IN_PROG) {

            req_hndl->status = req_hndl->engine->releaseReqH(
                                         req_hndl->backendHandle);

            if(req_hndl->status < 0)
                return NIXL_ERR_REPOST_ACTIVE;

            // just in case the backend doesn't set to NULL on success
            // this will prevent calling releaseReqH again in destructor
            req_hndl->backendHandle = nullptr;
        }
    }
    delete req_hndl;
    return NIXL_SUCCESS;
}

nixl_status_t
nixlAgent::releasedDlistH (nixlDlistH* dlist_hndl) const {
    NIXL_LOCK_GUARD(data->lock);
    delete dlist_hndl;
    return NIXL_SUCCESS;
}

nixl_status_t
nixlAgent::getNotifs(nixl_notifs_t &notif_map,
                     const nixl_opt_args_t* extra_params) {
    notif_list_t    bknd_notif_list;
    nixl_status_t   ret, bad_ret=NIXL_SUCCESS;
    backend_list_t  user_backend_list;
    backend_list_t* backend_list;

    NIXL_LOCK_GUARD(data->lock);
    if (!extra_params || extra_params->backends.size() == 0) {
        backend_list = &data->notifEngines;
        if (backend_list->empty())
            return NIXL_ERR_BACKEND;
    } else {
        for (auto & elm : extra_params->backends)
            if (elm->engine->supportsNotif())
                user_backend_list.push_back(elm->engine);

        if (user_backend_list.empty()) {
            return NIXL_ERR_BACKEND;
        }
        backend_list = &user_backend_list;
    }

    // Doing best effort, if any backend errors out we return
    // error but proceed with the rest. We can add metadata about
    // the backend to the msg, but user could put it themselves.
    for (auto & eng: *backend_list) {
        bknd_notif_list.clear();
        ret = eng->getNotifs(bknd_notif_list);
        if (ret < 0)
            bad_ret=ret;

        if (bknd_notif_list.size() == 0)
            continue;

        for (auto & elm: bknd_notif_list) {
            if (notif_map.count(elm.first) == 0)
                notif_map[elm.first] = std::vector<nixl_blob_t>();

            notif_map[elm.first].push_back(elm.second);
        }
    }

    return bad_ret;
}

nixl_status_t
nixlAgent::genNotif(const std::string &remote_agent,
                    const nixl_blob_t &msg,
                    const nixl_opt_args_t* extra_params) {

    nixlBackendEngine* backend = nullptr;
    backend_list_t     user_backend_list;
    backend_list_t*    backend_list;

    NIXL_LOCK_GUARD(data->lock);
    if (!extra_params || extra_params->backends.size() == 0) {
        backend_list = &data->notifEngines;
        if (backend_list->empty())
            return NIXL_ERR_BACKEND;
    } else {
        for (auto & elm : extra_params->backends)
            if (elm->engine->supportsNotif())
                user_backend_list.push_back(elm->engine);

        if (user_backend_list.empty()) {
            return NIXL_ERR_BACKEND;
        }
        backend_list = &user_backend_list;
    }

    for (auto & eng: *backend_list) {
        if (data->remoteBackends[remote_agent].count(
                                 eng->getType()) != 0) {
            backend = eng;
            break;
        }
    }

    if (backend)
        return backend->genNotif(remote_agent, msg);
    else
        return NIXL_ERR_NOT_FOUND;
}

nixl_status_t
nixlAgent::getLocalMD (nixl_blob_t &str) const {
    size_t conn_cnt;
    nixl_backend_t nixl_backend;
    nixl_status_t ret;

    NIXL_LOCK_GUARD(data->lock);
    // data->connMD was populated when the backend was created
    conn_cnt = data->connMD.size();

    if (conn_cnt == 0) // Error, no backend supports remote
        return NIXL_ERR_INVALID_PARAM;

    nixlSerDes sd;
    ret = sd.addStr("Agent", data->name);
    if(ret)
        return ret;

    ret = sd.addBuf("Conns", &conn_cnt, sizeof(conn_cnt));
    if(ret)
        return ret;

    for (auto &c : data->connMD) {
        nixl_backend = c.first;
        ret = sd.addStr("t", nixl_backend);
        if(ret)
            return ret;
        ret = sd.addStr("c", c.second);
        if(ret)
            return ret;
    }

    ret = sd.addStr("", "MemSection");
    if(ret)
        return ret;

    ret = data->memorySection->serialize(&sd);
    if(ret)
        return ret;

    str = sd.exportStr();
    return NIXL_SUCCESS;
}

nixl_status_t
nixlAgent::getLocalPartialMD(const nixl_reg_dlist_t &descs,
                             nixl_blob_t &str,
                             const nixl_opt_args_t* extra_params) const {
    backend_list_t tmp_list;
    backend_list_t *backend_list;
    nixl_status_t ret;

    NIXL_LOCK_GUARD(data->lock);

    if (!extra_params || extra_params->backends.size() == 0) {
        if (descs.descCount() != 0) {
            // Non-empty dlist, return backends that support the memory type
            backend_list = &data->memToBackend[descs.getType()];
            if (backend_list->empty())
                return NIXL_ERR_NOT_FOUND;
        } else {
            // Empty dlist, return all backends
            backend_list = &tmp_list;
            for (const auto & elm : data->backendEngines)
                backend_list->push_back(elm.second);
        }
    } else {
        backend_list = &tmp_list;
        for (const auto & elm : extra_params->backends)
            backend_list->push_back(elm->engine);
    }

    // First find all relevant engines and their conn info.
    // Best effort, ignore if no conn info (meaning backend doesn't support remote).
    backend_set_t selected_engines;
    std::vector<typename decltype(data->connMD)::iterator> found_iters;
    for (const auto &backend : *backend_list) {
        auto it = data->connMD.find(backend->getType());
        if (it == data->connMD.end())
            continue;
        found_iters.push_back(it);
        selected_engines.insert(backend);
    }

    nixlSerDes sd;
    ret = sd.addStr("Agent", data->name);
    if(ret)
        return ret;

    // Only add connection info if requested via extra_params or empty dlist
    size_t conn_cnt = ((extra_params && extra_params->includeConnInfo) || descs.descCount() == 0) ?
                      found_iters.size() : 0;
    ret = sd.addBuf("Conns", &conn_cnt, sizeof(conn_cnt));
    if(ret)
        return ret;

    for (size_t i = 0; i < conn_cnt; i++) {
        ret = sd.addStr("t", found_iters[i]->first);
        if(ret)
            return ret;
        ret = sd.addStr("c", found_iters[i]->second);
        if(ret)
            return ret;
    }

    // No engines found, but there are descs, this is an error
    if (selected_engines.size() == 0 && descs.descCount() > 0)
        return NIXL_ERR_BACKEND;

    ret = sd.addStr("", "MemSection");
    if(ret)
        return ret;

    ret = data->memorySection->serializePartial(&sd, selected_engines, descs);
    if(ret)
        return ret;

    str = sd.exportStr();
    return NIXL_SUCCESS;
}

nixl_status_t
nixlAgent::loadRemoteMD (const nixl_blob_t &remote_metadata,
                         std::string &agent_name) {
    int count = 0;
    nixlSerDes sd;
    size_t conn_cnt;
    nixl_blob_t conn_info;
    nixl_backend_t nixl_backend;
    nixlBackendEngine* eng;
    nixl_status_t ret;

    NIXL_LOCK_GUARD(data->lock);
    ret = sd.importStr(remote_metadata);
    if(ret)
        return ret;

    std::string remote_agent = sd.getStr("Agent");
    if (remote_agent.size() == 0)
        return NIXL_ERR_MISMATCH;

    if (remote_agent == data->name)
        return NIXL_ERR_INVALID_PARAM;

    NIXL_DEBUG << "Loading remote metadata for agent: " << remote_agent;

    ret = sd.getBuf("Conns", &conn_cnt, sizeof(conn_cnt));
    if(ret) {
        NIXL_ERROR << "Error getting connection count: " << nixlEnumStrings::statusStr(ret);
        return ret;
    }

    for (size_t i=0; i<conn_cnt; ++i) {
        nixl_backend = sd.getStr("t");
        if (nixl_backend.size() == 0)
            return NIXL_ERR_MISMATCH;
        conn_info = sd.getStr("c");
        if (conn_info.size() == 0)
            return NIXL_ERR_MISMATCH;

        // Current agent might not support a remote backend
        if (data->backendEngines.count(nixl_backend)!=0) {

            // No need to reload same conn info, error if it changed
            if (data->remoteBackends.count(remote_agent) != 0 &&
                data->remoteBackends[remote_agent].count(nixl_backend) != 0) {
                if (data->remoteBackends[remote_agent][nixl_backend] != conn_info)
                    return NIXL_ERR_NOT_ALLOWED;
                count++;
                continue;
            }

            eng = data->backendEngines[nixl_backend];
            if (eng->supportsRemote()) {
                ret = eng->loadRemoteConnInfo(remote_agent, conn_info);
                if (ret)
                    return ret; // Error in load
                count++;
                data->remoteBackends[remote_agent].emplace(nixl_backend, conn_info);
            } else {
                // If there was an issue and we return error while some connections
                // are loaded, they will be deleted in the backend destructor.
                return NIXL_ERR_UNKNOWN; // This is an erroneous case
            }
        }
    }

    // No common backend, no point in loading the rest, unexpected
    if (count == 0 && conn_cnt > 0)
        return NIXL_ERR_BACKEND;

    if (sd.getStr("") != "MemSection")
        return NIXL_ERR_MISMATCH;

    if (data->remoteSections.count(remote_agent) == 0)
        data->remoteSections[remote_agent] = std::make_unique<nixlRemoteSection>(
                                                  remote_agent);

    ret = data->remoteSections[remote_agent]->loadRemoteData(&sd,
                                                  data->backendEngines);

    // TODO: can be more graceful, if just the new MD blob was improper
    if (ret) {
        data->remoteSections.erase(remote_agent);
        return ret;
    }

    agent_name = remote_agent;
    return NIXL_SUCCESS;
}

nixl_status_t
nixlAgent::invalidateRemoteMD(const std::string &remote_agent) {
    NIXL_LOCK_GUARD(data->lock);

    if (remote_agent == data->name)
        return NIXL_ERR_INVALID_PARAM;

    nixl_status_t ret = NIXL_ERR_NOT_FOUND;
    if (data->remoteSections.count(remote_agent)!=0) {
        data->remoteSections.erase(remote_agent);
        ret = NIXL_SUCCESS;
    }

    if (data->remoteBackends.count(remote_agent)!=0) {
        for (auto & it: data->remoteBackends[remote_agent])
            data->backendEngines[it.first]->disconnect(remote_agent);
        data->remoteBackends.erase(remote_agent);
        ret = NIXL_SUCCESS;
    }

    return ret;
}

nixl_status_t
nixlAgent::sendLocalMD (const nixl_opt_args_t* extra_params) const {
    nixl_blob_t myMD;
    nixl_status_t ret = getLocalMD(myMD);
    if(ret < 0) return ret;

    // If IP is provided, use socket-based communication
    if (extra_params && !extra_params->ipAddr.empty()) {
        data->enqueueCommWork(std::make_tuple(SOCK_SEND, extra_params->ipAddr, extra_params->port, myMD));
        return NIXL_SUCCESS;
    }

#if HAVE_ETCD
    // If no IP is provided, use etcd (now via thread)
    if (data->useEtcd) {
        data->enqueueCommWork(std::make_tuple(ETCD_SEND, data->name + "/metadata", 0, myMD));
        return NIXL_SUCCESS;
    }
    return NIXL_ERR_INVALID_PARAM;
#else
    return NIXL_ERR_NOT_SUPPORTED;
#endif // HAVE_ETCD
}

nixl_status_t
nixlAgent::sendLocalPartialMD(const nixl_reg_dlist_t &descs,
                              const nixl_opt_args_t* extra_params) const {
    nixl_blob_t myMD;
    nixl_status_t ret = getLocalPartialMD(descs, myMD, extra_params);
    if(ret < 0) return ret;

    // If IP is provided, use socket-based communication
    if (extra_params && !extra_params->ipAddr.empty()) {
        data->enqueueCommWork(std::make_tuple(SOCK_SEND, extra_params->ipAddr, extra_params->port, myMD));
        return NIXL_SUCCESS;
    }

#if HAVE_ETCD
    // If no IP is provided, use etcd (now via thread)
    if (data->useEtcd) {
        data->enqueueCommWork(std::make_tuple(ETCD_SEND, data->name + "/partial_metadata", 0, myMD));
        return NIXL_SUCCESS;
    }
    return NIXL_ERR_INVALID_PARAM;
#else
    return NIXL_ERR_NOT_SUPPORTED;
#endif // HAVE_ETCD
}

nixl_status_t
nixlAgent::fetchRemoteMD (const std::string remote_name,
                          const nixl_opt_args_t* extra_params) {
    // If IP is provided, use socket-based communication
    if (extra_params && !extra_params->ipAddr.empty()) {
        data->enqueueCommWork(std::make_tuple(SOCK_FETCH, extra_params->ipAddr, extra_params->port, ""));
        return NIXL_SUCCESS;
    }

#if HAVE_ETCD
    // If no IP is provided, use etcd via thread with watch capability
    if (data->useEtcd) {
        data->enqueueCommWork(std::make_tuple(ETCD_FETCH, remote_name, 0, ""));
        return NIXL_SUCCESS;
    }
    return NIXL_ERR_INVALID_PARAM;
#else
    return NIXL_ERR_NOT_SUPPORTED;
#endif // HAVE_ETCD
}

nixl_status_t
nixlAgent::invalidateLocalMD (const nixl_opt_args_t* extra_params) const {
    // If IP is provided, use socket-based communication
    if (extra_params && !extra_params->ipAddr.empty()) {
        data->enqueueCommWork(std::make_tuple(SOCK_INVAL, extra_params->ipAddr, extra_params->port, ""));
        return NIXL_SUCCESS;
    }

#if HAVE_ETCD
    // If no IP is provided, use etcd via thread
    if (data->useEtcd) {
        data->enqueueCommWork(std::make_tuple(ETCD_INVAL, data->name, 0, ""));
        return NIXL_SUCCESS;
    }
    return NIXL_ERR_INVALID_PARAM;
#else
    return NIXL_ERR_NOT_SUPPORTED;
#endif // HAVE_ETCD
}

nixl_status_t
nixlAgent::checkRemoteMD (const std::string remote_name,
                          const nixl_xfer_dlist_t &descs) const {
    NIXL_LOCK_GUARD(data->lock);
    if (data->remoteSections.count(remote_name) != 0) {
        if (descs.descCount() == 0) {
            return NIXL_SUCCESS;
        } else {
            nixl_meta_dlist_t dummy(descs.getType(), descs.isSorted());
            for (const auto& [backend, conn_info] : data->remoteBackends[remote_name])
                if (data->remoteSections[remote_name]->populate(
                          descs, data->backendEngines[backend], dummy) == NIXL_SUCCESS)
                    return NIXL_SUCCESS;
            dummy.clear();
        }
    }
    return NIXL_ERR_NOT_FOUND;
}<|MERGE_RESOLUTION|>--- conflicted
+++ resolved
@@ -74,13 +74,8 @@
         NIXL_DEBUG << "NIXL ETCD is disabled";
     }
 #endif // HAVE_ETCD
-<<<<<<< HEAD
-=======
     if (name.empty())
         throw std::invalid_argument("Agent needs a name");
-
-    memorySection = new nixlLocalSection();
->>>>>>> 3298d771
 }
 
 nixlAgentData::~nixlAgentData() {
